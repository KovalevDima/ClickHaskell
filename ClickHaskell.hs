--- conflicted
+++ resolved
@@ -19,7 +19,7 @@
   (
   -- * Connection
     ChCredential(..), defaultCredentials
-  , Connection(..), openNativeConnection, closeConnection
+  , Connection(..), openNativeConnection
 
   -- * Reading and writing
   , Table
@@ -80,13 +80,8 @@
 -- GHC included
 import Control.Concurrent (MVar, newMVar, withMVar)
 import Control.DeepSeq (NFData, (<$!!>))
-<<<<<<< HEAD
 import Control.Exception (Exception, bracketOnError, catch, finally, throwIO, throw, SomeException)
 import Control.Monad (forM, replicateM, (<$!>), when)
-=======
-import Control.Exception (Exception, bracketOnError, catch, finally, throwIO, SomeException)
-import Control.Monad (forM, replicateM, (<$!>))
->>>>>>> d7f9d35b
 import Data.Binary.Get
 import Data.Binary.Get.Internal (readN)
 import Data.Binary.Put
@@ -147,29 +142,13 @@
 
 data Connection where MkConnection :: (MVar ConnectionState) -> Connection
 
-<<<<<<< HEAD
-withConnection :: HasCallStack => Connection -> (ConnectionState -> IO a) -> IO a
-=======
 withConnection :: Connection -> (ConnectionState -> IO a) -> IO a
->>>>>>> d7f9d35b
 withConnection (MkConnection connStateMVar) f =
   withMVar connStateMVar $ \connState ->
     catch
       @ClientError
       (f connState)
-<<<<<<< HEAD
-      (\e -> case e of
-        ConnectionError err -> throwIO (ConnectionError err)
-        UserError err       -> throwIO (UserError err)
-        InternalError err   -> throwIO (InternalError err)
-        unexpectedError     -> throwIO unexpectedError
-      )
-
-closeConnection :: HasCallStack => Connection -> IO ()
-closeConnection (MkConnection connStateMVar) = withMVar connStateMVar $ \MkConnectionState{sock} -> close sock
-=======
       (\err -> throwIO err)
->>>>>>> d7f9d35b
 
 data ConnectionState = MkConnectionState
   { sock     :: Socket
@@ -225,11 +204,7 @@
         , buffer
         }
       pure (MkConnection a)
-<<<<<<< HEAD
-    Exception exception -> throwIO (DatabaseException exception)
-=======
     Exception exception -> throwIO (UserError $ DatabaseException exception)
->>>>>>> d7f9d35b
     otherPacket         -> throwIO (InternalError $ UnexpectedPacketType otherPacket)
 
 
@@ -243,11 +218,7 @@
     responsePacket <- rawBufferizedRead buffer (deserialize revision)
     case responsePacket of
       Pong                -> pure ()
-<<<<<<< HEAD
-      Exception exception -> throwIO (DatabaseException exception)
-=======
       Exception exception -> throwIO (UserError $ DatabaseException exception)
->>>>>>> d7f9d35b
       otherPacket         -> throwIO (InternalError $ UnexpectedPacketType otherPacket)
 
 
@@ -405,11 +376,7 @@
     Progress          _ -> handleSelect @hasColumns conn f
     ProfileInfo       _ -> handleSelect @hasColumns conn f
     EndOfStream         -> pure []
-<<<<<<< HEAD
     Exception exception -> throwIO (DatabaseException exception)
-=======
-    Exception exception -> throwIO (UserError $ DatabaseException exception)
->>>>>>> d7f9d35b
     otherPacket         -> throwIO (InternalError $ UnexpectedPacketType otherPacket)
 
 
@@ -449,11 +416,7 @@
         )
       handleInsertResult @columns @record conn []
     EndOfStream         -> pure ()
-<<<<<<< HEAD
     Exception exception -> throwIO (DatabaseException exception)
-=======
-    Exception exception -> throwIO (UserError $ DatabaseException exception)
->>>>>>> d7f9d35b
     otherPacket         -> throwIO (InternalError $ UnexpectedPacketType otherPacket)
 
 
@@ -495,23 +458,13 @@
 -- * Errors handling
 
 data ClientError where
-<<<<<<< HEAD
   ConnectionError :: HasCallStack => ConnectionError -> ClientError
   UserError :: HasCallStack => UserError -> ClientError
-  DatabaseException :: HasCallStack => ExceptionPacket -> ClientError
   InternalError :: HasCallStack => InternalError -> ClientError
 
 instance Show ClientError where
   show (ConnectionError err)   = "ConnectionError " <> show err <> "\n" <> prettyCallStack callStack
   show (UserError err)         = "UserError " <> show err <> "\n" <> prettyCallStack callStack
-  show (DatabaseException err) = "DatabaseException " <> show err <> "\n" <> prettyCallStack callStack
-=======
-  UserError :: HasCallStack => UserError -> ClientError
-  InternalError :: HasCallStack => InternalError -> ClientError
-
-instance Show ClientError where
-  show (UserError err)         = "UserError " <> show err <> "\n" <> prettyCallStack callStack
->>>>>>> d7f9d35b
   show (InternalError err)     = "InternalError " <> show err <> "\n" <> prettyCallStack callStack
 
 deriving anyclass instance Exception ClientError
@@ -528,11 +481,6 @@
   = UnmatchedType String
   | UnmatchedColumn String
   | DatabaseException ExceptionPacket
-  deriving (Show, Exception)
-
-data UserError
-  = UnmatchedType String
-  | UnmatchedColumn String
   deriving (Show, Exception)
 
 
