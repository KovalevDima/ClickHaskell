--- conflicted
+++ resolved
@@ -2044,9 +2044,6 @@
 
 
 
-<<<<<<< HEAD
--- | ClickHouse DateTime column type
-=======
 {- |
 ClickHouse DateTime column type (paramtrized with timezone)
 
@@ -2055,7 +2052,6 @@
 >>> chTypeName @(ChDateTime "UTC")
 "DateTime('UTC')"
 -}
->>>>>>> 95f7992a
 newtype ChDateTime (tz :: Symbol) = MkChDateTime Word32
   deriving newtype (Show, Eq, Prim, Num, Bits, Enum, Ord, Real, Integral, Bounded, NFData)
 
