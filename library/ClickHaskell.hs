{- |
  Module:      ClickHaskell
  Copyright:   (c) 2023 Dmitry Kovalev
  License:     BSD-3-Clause
  Maintainer:  Dmitry Kovalev
  Stability:   Experimental

  For full documentation, visit: https://clickhaskell.dev/
-}

module ClickHaskell
  (
  {- * Connection -}
    ConnectionArgs, defaultConnectionArgs
  , setHost, setPort, setUser, setDatabase, setPassword
  , Connection(..), openConnection
  {- ** Hacking  -}
  , overrideInitConnection
  , overrideHostname
  , overrideOsUser
  , overrideDefaultPort
  , mkBuffer

  {- * Statements and commands -}

  {- ** Exceptions -}
  , ClientError(..)
  , ConnectionError(..)
  , UserError(..)
  , InternalError(..)

  {- ** SELECT -}
  {- *** Runner -}, select
  {- *** Statements -}
  , Select, unsafeMkSelect
  , fromGenerateRandom
  , fromTable
  {- *** View -}
  , fromView
  , parameter, Parameter, Parameters, viewParameters
  {- ** INSERT -}
  , Insert, unsafeMkInsert
  , insert
  , intoTable
  {- *** Modifiers -}
  , ToQueryPart(toQueryPart)
  
  {- ** Ping -}, ping
  {- ** Commands -}, command

  {- ** Deriving -}
  , ClickHaskell(..)
  , ToChType(toChType, fromChType)
  , SerializableColumn
  , Column, KnownColumn


  {- * ClickHouse types -}
  , IsChType(chTypeName, defaultValueOfTypeName)
  , DateTime(..), DateTime64
  , Int8, Int16, Int32, Int64, Int128(..)
  , UInt8, UInt16, UInt32, UInt64, UInt128, UInt256, Word128(..)
  , Nullable
  , LowCardinality, IsLowCardinalitySupported
  , UUID(..)
  , Array(..)
  , ChString(..)


  {- * Protocol parts -}

  {- ** Shared -}
  , UVarInt(..), SinceRevision(..), ProtocolRevision
  {- *** Data packet -}, DataPacket(..), BlockInfo(..)

  {- ** Client -}, ClientPacket(..)
  {- *** Hello -}, HelloPacket(..), Addendum(..)
  {- *** Query -}
  , QueryPacket(..)
  , DbSettings(..), QueryParameters(..), QueryStage(..)
  , ClientInfo(..), QueryKind(..)
  
  {- ** Server -}, ServerPacket(..)
  {- *** Hello -}, HelloResponse(..), PasswordComplexityRules(..)
  {- *** Exception -}, ExceptionPacket(..)
  {- *** Progress -}, ProgressPacket(..)
  {- *** ProfileInfo -}, ProfileInfo(..)
  {- *** TableColumns -}, TableColumns(..)
  ) where

-- Internal
import ClickHaskell.Columns
import ClickHaskell.Connection
import ClickHaskell.Primitive
import ClickHaskell.Statements
import ClickHaskell.Packets.Client
import ClickHaskell.Packets.Data
import ClickHaskell.Packets.Server

-- GHC included
import Control.Concurrent (newMVar, putMVar, takeMVar)
import Control.Exception (Exception, mask, onException, throw, throwIO)
import Control.Monad (when)
import Data.Binary.Get
import Data.ByteString.Builder
import Data.Int (Int16, Int32, Int64, Int8)
import Data.Kind (Type)
import GHC.Generics (C1, D1, Generic (..), K1 (K1, unK1), M1 (M1, unM1), Meta (MetaSel), Rec0, S1, type (:*:) (..))
import GHC.Stack (HasCallStack, callStack, prettyCallStack)
import GHC.TypeLits (ErrorMessage (..), TypeError)
import System.Environment (lookupEnv)

-- External
import Data.WideWord (Int128 (..), Word128 (..))

-- * Connection

openConnection :: HasCallStack => ConnectionArgs -> IO Connection
openConnection creds@MkConnectionArgs{mHostname, mOsUser} = do
  hostname <- maybe (lookupEnv "HOSTNAME") (pure . Just) mHostname
  osUser   <- maybe (lookupEnv "USER")     (pure . Just) mOsUser
  connectionState <-
    createConnectionState auth
      . (maybe id overrideHostname hostname)
      . (maybe id overrideOsUser osUser)
      $ creds
  MkConnection <$> newMVar connectionState

-- * Statements and commands

-- ** Exceptions 

{- |
  A wrapper for all client-related errors

  e.g. `command`, `select`, `insert` etc
-}
data ClientError where
  UnmatchedResult :: HasCallStack => UserError -> ClientError
    -- ^ Query result unmatched with declared specialization
  DatabaseException :: HasCallStack => ExceptionPacket -> ClientError
    -- ^ Database responded with an exception packet
  InternalError :: HasCallStack => InternalError -> ClientError
  deriving anyclass (Exception)

instance Show ClientError where
  show (UnmatchedResult err) = "UserError " <> show err <> "\n" <> prettyCallStack callStack
  show (DatabaseException err) = "DatabaseException " <> show err <> "\n" <> prettyCallStack callStack
  show (InternalError err) = "InternalError " <> show err <> "\n" <> prettyCallStack callStack

{- |
  Errors intended to be handled by developers
-}
data UserError
  = UnmatchedType String
  -- ^ Column type mismatch in data packet
  | UnmatchedColumn String
  -- ^ Column name mismatch in data packet
  | UnmatchedColumnsCount String
  -- ^ Occurs when actual columns count less or more than expected
  deriving (Show, Exception)


-- ** Low level

-- *** SELECT

{- |
  Takes `Select`, `Connection` and __block processing__ function

  Returns __block processing__ result
-}
{-# INLINE select #-}
select ::
  forall columns output result
  .
  ClickHaskell columns output
  =>
  Select columns output -> Connection -> ([output] -> IO result) -> IO [result]
select (MkSelect mkQuery) conn f = do
  withConnection conn $ \connState -> do
    writeToConnection connState
      . serializeQueryPacket
      . mkQueryArgs connState
      . mkQuery
      $ expectedColumns @columns @output
    writeToConnection connState (\rev -> serialize rev . Data $ mkDataPacket "" 0 0)
    loopSelect connState []
  where
  loopSelect connState@MkConnectionState{..} acc =
    readBuffer buffer (deserialize revision)
    >>= \packet -> case packet of
      DataResponse MkDataPacket{columns_count = 0, rows_count = 0} -> loopSelect connState acc
      DataResponse MkDataPacket{columns_count, rows_count} -> do
        let expected = columnsCount @columns @output
        when (columns_count /= expected) $
          (throw . UnmatchedResult . UnmatchedColumnsCount)
            ("Expected " <> show expected <> " columns but got " <> show columns_count)
        !result <- f . toRecords @columns @output =<< readBuffer buffer (deserializeColumns @columns @output True revision rows_count)
        loopSelect connState (result : acc)
      Progress    _       -> loopSelect connState acc
      ProfileInfo _       -> loopSelect connState acc
      EndOfStream         -> pure acc
      Exception exception -> throwIO (DatabaseException exception)
      otherPacket         -> throwIO (InternalError $ UnexpectedPacketType $ serverPacketToNum otherPacket)

-- *** INSERT
{-# INLINE insert #-}
insert ::
  forall columns record
  .
  ClickHaskell columns record
  =>
  Insert columns record -> Connection -> [record] -> IO ()
insert (MkInsert mkQuery) conn columnsData = do
  withConnection conn $ \connState -> do
    writeToConnection connState
      . serializeQueryPacket
      . mkQueryArgs connState
      . mkQuery
      $ expectedColumns @columns @record
    writeToConnection connState (\rev -> serialize rev . Data $ mkDataPacket "" 0 0)
    loopInsert connState
  where
  loopInsert connState@MkConnectionState{..} = do
    firstPacket <- readBuffer buffer (deserialize revision)
    case firstPacket of
      TableColumns      _ -> loopInsert connState 
      DataResponse MkDataPacket{} -> do
        _emptyDataPacket <- readBuffer buffer (deserializeColumns @columns @record False revision 0)
        let columns = fromRecords @columns @record columnsData
            rows = fromIntegral (colLen columns)
            cols = columnsCount @columns @record
<<<<<<< HEAD
        writeToConnection connState (serializeDataPacket "" cols rows)
        writeToConnection connState (serializeColumns @columns @record columns)
        writeToConnection connState (serializeDataPacket "" 0 0)
=======
        writeToConnection connState (\rev -> serialize rev . Data $ mkDataPacket "" cols rows)
        writeToConnection connState (serializeColumns @columns columnsData)
        writeToConnection connState (\rev -> serialize rev . Data $ mkDataPacket "" 0 0)
>>>>>>> 160c01a9
        loopInsert connState
      EndOfStream         -> pure ()
      Exception exception -> throwIO (DatabaseException exception)
      otherPacket         -> throwIO (InternalError $ UnexpectedPacketType $ serverPacketToNum otherPacket)


-- *** Ping

{- |
  Sends `Ping` packet and handles `Pong` packet
-}
ping :: HasCallStack => Connection -> IO ()
ping conn = do
  withConnection conn $ \connState@MkConnectionState{revision, buffer} -> do
    writeToConnection connState (\rev -> serialize rev Ping)
    responsePacket <- readBuffer buffer (deserialize revision)
    case responsePacket of
      Pong                -> pure ()
      Exception exception -> throwIO (DatabaseException exception)
      otherPacket         -> throwIO (InternalError $ UnexpectedPacketType $ serverPacketToNum otherPacket)


-- *** Commands

{- |
  Might be used for any command without data responses

  For example: CREATE, TRUNCATE, KILL, SET, GRANT

  __Throws exception if any data was returned__
-}
command :: HasCallStack => Connection -> ChString -> IO ()
command conn query = do
  withConnection conn $ \connState -> do
    writeToConnection connState (serializeQueryPacket (mkQueryArgs connState query))
    writeToConnection connState (\rev -> serialize rev . Data $ mkDataPacket "" 0 0)
    handleCreate connState
  where
  handleCreate :: ConnectionState -> IO ()
  handleCreate MkConnectionState{..} =
    readBuffer buffer (deserialize revision)
    >>= \packet -> case packet of
      EndOfStream         -> pure ()
      Exception exception -> throwIO (DatabaseException exception)
      otherPacket         -> throwIO (InternalError $ UnexpectedPacketType $ serverPacketToNum otherPacket)


-- ** Deriving

class GenericClickHaskell record columns => ClickHaskell columns record
  where
  default deserializeColumns :: GenericClickHaskell record columns => Bool -> ProtocolRevision -> UVarInt -> Get (ExpectedColumns columns record)
  deserializeColumns :: Bool -> ProtocolRevision -> UVarInt -> Get (ExpectedColumns columns record)
  deserializeColumns doCheck rev size = gDeserializeColumns @columns @(Rep record) doCheck rev size

  default serializeColumns :: GenericClickHaskell record columns => ExpectedColumns columns record -> ProtocolRevision -> Builder
  serializeColumns :: ExpectedColumns columns record -> ProtocolRevision -> Builder
  serializeColumns columns rev = gSerializeColumns @columns @(Rep record) rev columns

  default expectedColumns :: GenericClickHaskell record columns => [(Builder, Builder)]
  expectedColumns :: [(Builder, Builder)]
  expectedColumns = gExpectedColumns @columns @(Rep record)

  default columnsCount :: GenericClickHaskell record columns => UVarInt
  columnsCount :: UVarInt
  columnsCount = gColumnsCount @columns @(Rep record)

type GenericClickHaskell record hasColumns =
  ( Generic record
  , GClickHaskell hasColumns (Rep record)
  )


type family ExpectedColumns columns record :: Type
  where
  ExpectedColumns columns record = Columns (GExpectedColumns columns (Rep record))


{-# INLINE [1] fromRecords #-}
fromRecords :: forall columns record . ClickHaskell  columns record => [record] -> ExpectedColumns columns record
fromRecords = gFromRecords @columns @(Rep record) from

{-# INLINE [1] toRecords #-}
toRecords :: forall columns record . ClickHaskell  columns record=> ExpectedColumns columns record -> [record]
toRecords = gToRecords @columns @(Rep record) to

{-# RULES
"toRecords/fromRecords"
  forall (x :: ExpectedColumns columns record)
  .
  fromRecords @columns @record (toRecords @columns @record x) = x

"fromRecords/toRecords"
  forall columns record . forall (x :: [record])
  .
  toRecords @columns @record (fromRecords @columns @record x) = x
#-}


-- * Internal

mkQueryArgs :: ConnectionState -> ChString -> QueryPacketArgs
mkQueryArgs MkConnectionState {..} query = MkQueryPacketArgs {..}

-- ** Connection

readBuffer :: Buffer -> Get a -> IO a
readBuffer MkBuffer{readBuff, writeBuff} parser = runBufferReader (runGetIncremental parser)
  where
  runBufferReader :: Decoder packet -> IO packet
  runBufferReader = \case
    (Partial decoder) -> readBuff >>= runBufferReader . decoder . Just
    (Done leftover _consumed packet) -> packet <$ writeBuff leftover
    (Fail _leftover _consumed msg) -> throwIO  (InternalError $ DeserializationError msg)


withConnection :: HasCallStack => Connection -> (ConnectionState -> IO a) -> IO a
withConnection (MkConnection connStateMVar) f =
  mask $ \restore -> do
    connState <- takeMVar connStateMVar
    b <- onException
      (restore (f connState))
      (do
        newConnState <- recreateConnectionState auth connState
        putMVar connStateMVar newConnState
      )
    putMVar connStateMVar connState
    return b

auth :: Buffer -> ConnectionArgs -> IO ConnectionState
auth buffer creds@MkConnectionArgs{db, user, pass, mOsUser, mHostname} = do
  (writeConn buffer . seriliazeHelloPacket db user pass) latestSupportedRevision
  serverPacketType <- readBuffer buffer (deserialize latestSupportedRevision)
  case serverPacketType of
    HelloResponse MkHelloResponse{server_revision} -> do
      let conn =
            MkConnectionState
              { revision     = min server_revision latestSupportedRevision
              , os_user      = maybe "" toChType mOsUser
              , hostname     = maybe "" toChType mHostname
              , initial_user = toChType user
              , ..
              }
      writeToConnection conn (\rev -> serialize rev MkAddendum{quota_key = MkSinceRevision ""})
      pure conn
    Exception exception -> throwIO (DatabaseException exception)
    otherPacket         -> throwIO (InternalError $ UnexpectedPacketType $ serverPacketToNum otherPacket)


-- ** Serialization Generic API

class GClickHaskell (columns :: [Type]) f
  where
  {-
    Generic deriving can be a bit tricky

    You can think of it as
    1) Columns serialization logic generator
    2) Columns-to-rows(list of records) transposer
  -}
  type GExpectedColumns columns f :: [Type]
  gDeserializeColumns :: Bool -> ProtocolRevision -> UVarInt -> Get (Columns (GExpectedColumns columns f))
  gSerializeColumns :: ProtocolRevision -> Columns (GExpectedColumns columns f) -> Builder
  {-
    and affected columns extractor
  -}
  gExpectedColumns :: [(Builder, Builder)]
  gColumnsCount :: UVarInt

  gToRecords :: (f p -> res) -> Columns (GExpectedColumns columns f) -> [res]
  gFromRecords :: (res -> f p) -> [res] -> Columns (GExpectedColumns columns f)

{-
  Unwrapping data type constructor
    data Record = MkRecord ..
-}
instance
  GClickHaskell columns f
  =>
  GClickHaskell columns (D1 c (C1 c2 f))
  where
  type GExpectedColumns columns (D1 c (C1 c2 f)) = GExpectedColumns columns f
  gDeserializeColumns doCheck rev size = gDeserializeColumns @columns @f doCheck rev size
  {-# INLINE gDeserializeColumns #-}
  gSerializeColumns rev col = gSerializeColumns @columns @f rev col
  {-# INLINE gSerializeColumns #-}

  gExpectedColumns = gExpectedColumns @columns @f
  gColumnsCount = gColumnsCount @columns @f

  {-# INLINE gToRecords #-}
  gToRecords f cols = gToRecords @columns @f (f . M1 . M1) cols
  {-# INLINE gFromRecords #-}
  gFromRecords f cols = gFromRecords @columns (unM1 . unM1 . f) cols

{-
  Flattening of generic products

  For example
    (
      field_1::T1 :*: field_2::T2)
    ) :*: (
        field_3::T3 :*: field_4::T4
      )

  turns into
    field_1::T1 :*: (
      field_2::T2 :*: (field_3::T3 :*: field_4::T4)
    )
-}
instance
  GClickHaskell columns (left :*: (right1 :*: right2))
  =>
  GClickHaskell columns ((left :*: right1) :*: right2)
  where

  type GExpectedColumns columns ((left :*: right1) :*: right2) = GExpectedColumns columns (left :*: (right1 :*: right2))
  gDeserializeColumns doCheck rev size = gDeserializeColumns @columns @(left :*: (right1 :*: right2)) doCheck rev size
  {-# INLINE gDeserializeColumns #-}
  gSerializeColumns rev col = gSerializeColumns @columns @(left :*: (right1 :*: right2)) rev col
  {-# INLINE gSerializeColumns #-}

  gExpectedColumns = gExpectedColumns @columns @(left :*: (right1 :*: right2))
  gColumnsCount = gColumnsCount @columns @(left :*: (right1 :*: right2))

  {-# INLINE gToRecords #-}
  gToRecords f cols =
    gToRecords @columns @(left :*: (right1 :*: right2))
      (f . (\(l :*: (r1:*:r2)) -> ((l :*: r1):*:r2)))
      cols
  {-# INLINE gFromRecords #-}
  gFromRecords f cols =
    gFromRecords @columns @(left :*: (right1 :*: right2)) 
      ((\((l:*:r1) :*: r2) -> l :*: (r1 :*: r2)) . f)
      cols

{-
  Unwrapping a product starting with a field

  field_n::Tn :*: (..)
-}
instance
  ( GClickHaskell columns right
  , KnownColumn (Column name chType)
  , SerializableColumn (Column name chType)
  , ToChType chType inputType
  , Column name chType ~ TakeColumn name columns
  )
  =>
  GClickHaskell columns ((S1 (MetaSel (Just name) a b f)) (Rec0 inputType) :*: right)
  where
  type GExpectedColumns columns ((S1 (MetaSel (Just name) a b f)) (Rec0 inputType) :*: right)
    = Column name (GetColumnType (TakeColumn name columns)) ': GExpectedColumns columns right
  gDeserializeColumns doCheck rev size = do
    (AddColumn col Empty) <- gDeserializeColumns @columns @(S1 (MetaSel (Just name) a b f) (Rec0 inputType)) doCheck rev size
    rights <- gDeserializeColumns @columns @right doCheck rev size
    pure $ AddColumn col rights
  {-# INLINE gDeserializeColumns #-}
  gSerializeColumns rev (AddColumn col cols) =
    gSerializeColumns @(columns) @(S1 (MetaSel (Just name) a b f) (Rec0 inputType)) rev (AddColumn col Empty)
    <> gSerializeColumns @columns @right rev cols
  {-# INLINE gSerializeColumns #-}

  gExpectedColumns = gExpectedColumns @columns @(S1 (MetaSel (Just name) a b f) (Rec0 inputType)) ++ gExpectedColumns @columns @right
  gColumnsCount = gColumnsCount @columns @(S1 (MetaSel (Just name) a b f) (Rec0 inputType)) + gColumnsCount @columns @right

  {-# INLINE gToRecords #-}
  gToRecords f (AddColumn col cols) = do
    let lefts = gToRecords @columns @(S1 (MetaSel (Just name) a b f) (Rec0 inputType)) id (AddColumn col Empty)
        rights = gToRecords @columns @right id cols
    deserializeProduct ((\l r -> f $ l :*: r)) lefts rights

  {-# INLINE gFromRecords #-}
  gFromRecords f records =
    case (gFromRecords @columns @(S1 (MetaSel (Just name) a b f) (Rec0 inputType)) ((\(l:*:_) -> l) . f) records) of
      AddColumn col Empty ->   
        AddColumn col (gFromRecords @columns @right ((\(_:*:r) -> r) . f) records)

deserializeProduct ::  (l -> r -> a) -> [l] -> [r] -> [a]
deserializeProduct f lefts rights = goDeserialize [] lefts rights
  where
  goDeserialize !acc (l:ls) (r:rs) = goDeserialize ((:acc) $! f l r) ls rs
  goDeserialize !acc [] [] = acc
  goDeserialize _ _ _ = fail "Mismatched lengths in gToRecords"

{-
  Unwrapping a single generic field (recursion breaker)

  field::Tn
-}
instance
  ( KnownColumn (Column name chType)
  , SerializableColumn (Column name chType)
  , ToChType chType inputType
  , Column name chType ~ TakeColumn name columns
  ) => GClickHaskell columns ((S1 (MetaSel (Just name) a b f)) (Rec0 inputType))
  where
  type GExpectedColumns columns ((S1 (MetaSel (Just name) a b f)) (Rec0 inputType))
    = '[Column name (GetColumnType (TakeColumn name columns))]
  gDeserializeColumns doCheck rev size = do
    handleColumnHeader @(Column name chType) doCheck rev
    col <- deserializeColumn @(Column name chType) rev size id
    pure $ AddColumn (toColumn @(Column name chType) col) Empty
  {-# INLINE gDeserializeColumns #-}
  gSerializeColumns rev (AddColumn col Empty)
    =  serialize @ChString rev (toChType (renderColumnName @(Column name chType)))
    <> serialize @ChString rev (toChType (renderColumnType @(Column name chType)))
    <> afterRevision @DBMS_MIN_REVISION_WITH_CUSTOM_SERIALIZATION rev (serialize @UInt8 rev 0)
    <> serializeColumn @(Column name chType) rev id (fromColumn @(Column name chType) col)
  {-# INLINE gSerializeColumns #-}

  gExpectedColumns = (renderColumnName @(Column name chType), renderColumnType @(Column name chType)) : []
  gColumnsCount = 1

  {-# INLINE gToRecords #-}
  gToRecords f =
    map (f . M1 . K1 . fromChType)
    . fromColumn @(Column name chType)
    . (\(AddColumn col Empty) -> col)

  {-# INLINE gFromRecords #-}
  gFromRecords f =
    (\col -> AddColumn col Empty)
    . toColumn @(Column name chType)
    . map (toChType . unK1 . unM1 . f)

handleColumnHeader :: forall column . KnownColumn column => Bool -> ProtocolRevision -> Get ()
handleColumnHeader doCheck rev = do
  let expectedColumnName = toChType (renderColumnName @column)
  resultColumnName <- deserialize @ChString rev
  when (doCheck && resultColumnName /= expectedColumnName) $
    throw . UnmatchedResult . UnmatchedColumn
      $ "Got column \"" <> show resultColumnName <> "\" but expected \"" <> show expectedColumnName <> "\""

  let expectedType = toChType (renderColumnType @column)
  resultType <- deserialize @ChString rev
  when (doCheck && resultType /= expectedType) $
    throw . UnmatchedResult . UnmatchedType
      $ "Column " <> show resultColumnName <> " has type " <> show resultType <> ". But expected type is " <> show expectedType

  _isCustom <- deserialize @(UInt8 `SinceRevision` DBMS_MIN_REVISION_WITH_CUSTOM_SERIALIZATION) rev
  pure ()

type family
  TakeColumn name columns :: Type
  where
  TakeColumn name columns = GoTakeColumn name columns '[]

type family
  GoTakeColumn name (columns :: [Type]) (acc :: [Type]) :: Type
  where
  GoTakeColumn name (Column name chType ': columns) acc = Column name chType
  GoTakeColumn name (Column name1 chType ': columns) acc = (GoTakeColumn name columns (Column name1 chType ': acc))
  GoTakeColumn name '[]                 acc = TypeError
    (    'Text "There is no column \"" :<>: 'Text name :<>: 'Text "\" in table"
    :$$: 'Text "You can't use this field"
    )<|MERGE_RESOLUTION|>--- conflicted
+++ resolved
@@ -231,15 +231,9 @@
         let columns = fromRecords @columns @record columnsData
             rows = fromIntegral (colLen columns)
             cols = columnsCount @columns @record
-<<<<<<< HEAD
-        writeToConnection connState (serializeDataPacket "" cols rows)
+        writeToConnection connState (\rev -> serialize rev . Data $ mkDataPacket "" cols rows)
         writeToConnection connState (serializeColumns @columns @record columns)
-        writeToConnection connState (serializeDataPacket "" 0 0)
-=======
-        writeToConnection connState (\rev -> serialize rev . Data $ mkDataPacket "" cols rows)
-        writeToConnection connState (serializeColumns @columns columnsData)
         writeToConnection connState (\rev -> serialize rev . Data $ mkDataPacket "" 0 0)
->>>>>>> 160c01a9
         loopInsert connState
       EndOfStream         -> pure ()
       Exception exception -> throwIO (DatabaseException exception)
