--- conflicted
+++ resolved
@@ -522,36 +522,21 @@
   , Column name chType ~ TakeColumn name columns
   ) => GClickHaskell columns ((S1 (MetaSel (Just name) a b f)) (Rec0 inputType))
   where
-<<<<<<< HEAD
   type GExpectedColumns columns ((S1 (MetaSel (Just name) a b f)) (Rec0 inputType))
     = '[Column name (GetColumnType (TakeColumn name columns))]
   gDeserializeColumns doCheck rev size = do
-    handleColumnHeader @(Column name chType) doCheck rev
+    validateColumnHeader @(Column name chType) doCheck =<< deserialize @ColumnHeader rev
     col <- deserializeColumn @(Column name chType) rev size id
     pure $ AddColumn (toColumn @(Column name chType) col) Empty
   {-# INLINE gDeserializeColumns #-}
   gSerializeColumns rev (AddColumn col Empty)
-    =  serialize @ChString rev (toChType (renderColumnName @(Column name chType)))
-    <> serialize @ChString rev (toChType (renderColumnType @(Column name chType)))
-    <> afterRevision @DBMS_MIN_REVISION_WITH_CUSTOM_SERIALIZATION rev (serialize @UInt8 rev 0)
+    =  serialize rev (mkHeader @(Column name chType))
     <> serializeColumn @(Column name chType) rev id (fromColumn @(Column name chType) col)
   {-# INLINE gSerializeColumns #-}
-=======
-  {-# INLINE gDeserializeColumns #-}
-  gDeserializeColumns doCheck rev size f = do
-    validateColumnHeader @(Column name chType) doCheck =<< deserialize @ColumnHeader rev
-    deserializeColumn @(Column name chType) rev size (f . M1 . K1 . fromChType)
-
-  {-# INLINE gSerializeRecords #-}
-  gSerializeRecords rev values f
-    =  serialize rev (mkHeader @(Column name chType))
-    <> serializeColumn @(Column name chType) rev (toChType . unK1 . unM1 . f) values
->>>>>>> 793432ac
 
   gExpectedColumns = (renderColumnName @(Column name chType), renderColumnType @(Column name chType)) : []
   gColumnsCount = 1
 
-<<<<<<< HEAD
   {-# INLINE gToRecords #-}
   gToRecords f =
     map (f . M1 . K1 . fromChType)
@@ -564,12 +549,8 @@
     . toColumn @(Column name chType)
     . map (toChType . unK1 . unM1 . f)
 
-handleColumnHeader :: forall column . KnownColumn column => Bool -> ProtocolRevision -> Get ()
-handleColumnHeader doCheck rev = do
-=======
 validateColumnHeader :: forall column . KnownColumn column => Bool -> ColumnHeader -> Get ()
 validateColumnHeader doCheck MkColumnHeader{..} = do
->>>>>>> 793432ac
   let expectedColumnName = toChType (renderColumnName @column)
       resultColumnName = name
   when (doCheck && resultColumnName /= expectedColumnName) $
