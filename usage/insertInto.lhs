--- conflicted
+++ resolved
@@ -63,11 +63,7 @@
     "exampleWriteRead"
    '[ Column "a1" ChInt64
     , Column "a2" ChString
-<<<<<<< HEAD
-    , Column "a3" (ChDateTime "UTC")
-=======
     , Column "a3" (ChDateTime "")
->>>>>>> 95f7992a
     , Column "a4" ChUUID
     ]
 
