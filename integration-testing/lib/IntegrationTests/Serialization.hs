{-# LANGUAGE
    AllowAmbiguousTypes
  , FlexibleContexts
  , FlexibleInstances
  , InstanceSigs
  , MultiParamTypeClasses
  , OverloadedStrings
  , TypeFamilies
  , TypeApplications
  , UndecidableInstances
  , ScopedTypeVariables
#-}
module IntegrationTests.Serialization
  ( runSerializationTests
  , HasTestValues(..)
  ) where


-- Internal
import ClickHaskell.DbTypes 
  ( Deserializable(..), IsChType(..), ToChType(..), ToQueryPart(..)
  , ChUInt64, ChInt64, ChUInt32, ChInt32
  , ChString
  , ChArray
  )
import ClickHaskell.Client (ChCredential(..), runStatement)


-- External
import Network.HTTP.Client as H (Manager, newManager, defaultManagerSettings)
<<<<<<< HEAD
import Control.Monad (when, void)
import Data.ByteString         as BS (takeWhile, singleton)
=======
import Control.Monad (when)
import Data.ByteString as BS (singleton)
import Data.ByteString.Char8 as BS8 (takeWhile)
>>>>>>> 78e4005c
import GHC.TypeLits (KnownSymbol)



runSerializationTests :: ChCredential -> IO ()
runSerializationTests client = do
  manager <- newManager defaultManagerSettings
  runSerializationTest @ChInt32 manager client
  runSerializationTest @ChInt64 manager client
  runSerializationTest @ChUInt32 manager client
  runSerializationTest @ChUInt64 manager client
<<<<<<< HEAD
  -- runSerializationTest @ChString client
  -- runOnlyQuerySerializationTest @(ChArray ChString) manager client
=======
  runSerializationTest @ChString manager client
>>>>>>> 78e4005c


runSerializationTest ::
  forall chType
  .
  ( ToQueryPart chType
  , Eq chType
  , Deserializable chType
  , HasTestValues chType
  , KnownSymbol (ToChTypeName chType)
  , Show chType
  )
  =>
  Manager -> ChCredential -> IO ()
runSerializationTest manager chCred = do
  mapM_
      (\chType -> do
        selectChType <- runStatement manager chCred ("SELECT " <> toQueryPart chType)
        let deserializedChType = deserialize . BS8.takeWhile (/= '\n') $ selectChType
  
        (when (chType /= deserializedChType) . error)
          (  "Deserialized value of type " <> show (chTypeName @chType) <> " unmatched:"
          <> " Expected: " <> show chType
          <> ". But got: " <> show deserializedChType <> "."
          )
        
      )
      (testValues :: [chType])

  print (chTypeName @chType <> ": Ok")

runOnlyQuerySerializationTest :: forall chType
  .
  ( ToQueryPart chType
  , Eq chType
  , Deserializable chType
  , HasTestValues chType
  , KnownSymbol (ToChTypeName chType)
  , Show chType
  )
  =>
  Manager -> ChCredential -> IO ()
runOnlyQuerySerializationTest manager chCred = do
  mapM_
      (\chType -> do
        void $! runStatement manager chCred ("SELECT " <> toQueryPart chType)  
      )
      (testValues :: [chType])

  print (chTypeName @chType <> ": Ok")




class HasTestValues chType
  where
  testValues :: [chType]

instance {-# OVERLAPPABLE #-}
  ( Bounded boundedEnum
  , Enum boundedEnum
  )
  =>
  HasTestValues boundedEnum
  where
  testValues :: [boundedEnum]
  testValues = [minBound, toEnum 0, maxBound]

instance HasTestValues ChString
  where
  testValues = map (toChType . BS.singleton) [1..255]

instance HasTestValues (ChArray ChString)
  where
  testValues = [toChType $ map BS.singleton [1..255]]<|MERGE_RESOLUTION|>--- conflicted
+++ resolved
@@ -28,14 +28,9 @@
 
 -- External
 import Network.HTTP.Client as H (Manager, newManager, defaultManagerSettings)
-<<<<<<< HEAD
-import Control.Monad (when, void)
-import Data.ByteString         as BS (takeWhile, singleton)
-=======
-import Control.Monad (when)
+import Control.Monad (void, when)
 import Data.ByteString as BS (singleton)
 import Data.ByteString.Char8 as BS8 (takeWhile)
->>>>>>> 78e4005c
 import GHC.TypeLits (KnownSymbol)
 
 
@@ -47,12 +42,8 @@
   runSerializationTest @ChInt64 manager client
   runSerializationTest @ChUInt32 manager client
   runSerializationTest @ChUInt64 manager client
-<<<<<<< HEAD
-  -- runSerializationTest @ChString client
-  -- runOnlyQuerySerializationTest @(ChArray ChString) manager client
-=======
   runSerializationTest @ChString manager client
->>>>>>> 78e4005c
+  runOnlyQuerySerializationTest @(ChArray ChString) manager client
 
 
 runSerializationTest ::
