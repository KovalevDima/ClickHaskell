{
  description = "ClickHaskell";
  inputs = {
    nixpkgs.url = "github:nixos/nixpkgs/nixpkgs-unstable";
    flake-parts.url = "github:hercules-ci/flake-parts";
    haskell-flake.url = "github:srid/haskell-flake";
    process-compose-flake.url = "github:Platonic-Systems/process-compose-flake";
    services-flake.url = "github:juspay/services-flake";
    clickhouse = {
      url = "github:ClickHouse/ClickHouse";
      flake = false;
    };
  };

  outputs = {self, flake-parts, nixpkgs, ...} @ inputs:
    flake-parts.lib.mkFlake {inherit inputs;} {
      systems = nixpkgs.lib.systems.flakeExposed;
      imports = [
        inputs.haskell-flake.flakeModule
        inputs.process-compose-flake.flakeModule
      ];
      perSystem = {self', pkgs, config, lib, ...}:
      let
        mapMergeAttrsList = f: x: lib.mergeAttrsList (map f x);
        supportedGHCs = ["ghc948" "ghc967" "ghc984" "ghc9103" "ghc9122"];
      in
      {
        process-compose = {
          default = import ./contribution/localServer.nix {
            inherit inputs pkgs;
            app = self'.apps.ghc984-server;
            agent = self'.apps.ghc984-eventlog-agent;
            docDirPath = self'.packages."documentation";
          };
        }
        //
        mapMergeAttrsList
          ({ghc, app}: {
              "test-${ghc}-${app}" = import ./contribution/testing.nix {
                inherit pkgs inputs;
                app = self'.apps."${ghc}-${app}";
              };
            }
          )
          (lib.cartesianProduct {
            ghc = supportedGHCs; 
            app = ["prof-1bil-stream" "prof-simple" "tests" "prof-pings"];
          });
        haskellProjects =
          mapMergeAttrsList
            (ghc: {"${ghc}" = import ./contribution/project.nix {inherit pkgs ghc inputs;};})
            supportedGHCs;
        devShells =
          mapMergeAttrsList
            (ghc: {"dev-${ghc}" = pkgs.mkShell {
              inputsFrom = [];
              packages = with pkgs; with haskellPackages; with (self'.packages);
                [ clickhouse nil eventlog2html graphmod nodejs
                  self'.packages."${ghc}-html2hs" haskell.compiler."${ghc}" cabal-install
                ];
              };
            })
            supportedGHCs
          //
          {
            default = pkgs.mkShell {
              inputsFrom = [config.haskellProjects.ghc984.outputs.devShell];
              packages = with pkgs; with haskellPackages; with (self'.packages);
<<<<<<< HEAD
                [clickhouse nodejs nil eventlog2html graphmod ghc9103-html2hs cloc];
=======
                [clickhouse nodejs nil eventlog2html graphmod ghc984-html2hs markdown-unlit cloc];
>>>>>>> 1dcd94c9
            };
          };
        # Build documnetation
        packages = {
          "documentation" = import ./documentation/documentation.nix {inherit pkgs;};
          "ClickHaskell-dist" = import ./contribution/hackage.nix {
            inherit pkgs;
            distPackage = self'.packages.ghc9103-ClickHaskell;
          };
          "settsFile" = import ./contribution/genSettings.nix {
            inherit pkgs;
            clickhouseRepo = inputs.clickhouse;
          };
        };
      };
    }
    //
    {
      nixosModules = {
        default = import ./contribution/systemModule.nix self;
      };
      hydraJobs = { inherit (self) packages; };
    };
}<|MERGE_RESOLUTION|>--- conflicted
+++ resolved
@@ -66,11 +66,7 @@
             default = pkgs.mkShell {
               inputsFrom = [config.haskellProjects.ghc984.outputs.devShell];
               packages = with pkgs; with haskellPackages; with (self'.packages);
-<<<<<<< HEAD
-                [clickhouse nodejs nil eventlog2html graphmod ghc9103-html2hs cloc];
-=======
-                [clickhouse nodejs nil eventlog2html graphmod ghc984-html2hs markdown-unlit cloc];
->>>>>>> 1dcd94c9
+                [clickhouse nodejs nil eventlog2html graphmod ghc9103-html2hs markdown-unlit cloc];
             };
           };
         # Build documnetation
