{-# LANGUAGE
    AllowAmbiguousTypes
  , DataKinds
  , NamedFieldPuns
  , OverloadedStrings
  , TypeFamilyDependencies
  , UndecidableInstances
  , GADTs
  , ScopedTypeVariables
#-}

module ClickHaskell.Tables
(
-- * Tables
-- ** Interpreter
  InterpretableTable(..)

-- ** Table
, Table

-- ** View
, View, renderView
, Parameter, mkParameter
, PList(..)


-- * Columns
-- ** HasColumns helper class
, Columns
, HasColumns(..)

-- ** Column
, Column

-- ** Column subtypes
, Alias
, Default

-- ** Compilers
, CompiledColumn(..)
) where


-- Internal
import ClickHaskell.DbTypes (ToQueryPart(..), IsChType(ToChTypeName, IsWriteOptional))


-- GHC included
import Data.ByteString.Builder as BS (Builder, byteString, stringUtf8)
import Data.ByteString.Char8   as BS8 (pack)
import Data.Data               (Proxy (Proxy))
import Data.Kind               (Type)
import GHC.TypeLits            (ErrorMessage (..), Symbol, KnownSymbol, symbolVal)


-- * Tables
-- ** Interpreter

class
  HasColumns table
  =>
  InterpretableTable table
  where

  type TableInterpreter table = result | result -> table
  interpretTable :: TableInterpreter table




-- ** Table

data Table
  (name :: Symbol)
  (columns :: [Type])
<<<<<<< HEAD
  = MkTable
  { renderedTableName :: Builder
  }

type family GetTableColumns table :: Type where
  GetTableColumns (Table name columns) = Columns columns

instance
  ( KnownSymbol name
  ) => InterpretableTable (Table name columns)
  where

  type TableInterpreter (Table name columns) = Table name columns
  interpretTable = MkTable{renderedTableName = (BS.byteString . BS8.pack . symbolVal) (Proxy @name)}


{- |
Takes evaluated Table and renders it

>>> renderTable MkTable{renderedTableName="myTableName"}
"myTableName"

>>> renderTable MkTable{renderedTableName="\"space seperated name\""}
"\"space seperated name\""
-}
renderTable :: Table name columns -> Builder
renderTable (MkTable{renderedTableName}) = renderedTableName
=======
>>>>>>> 76f5a858








-- ** View

data View
  (name :: Symbol)
  (columns :: [Type])
  (parameters :: [Type])
  = MkView
    { viewName :: Builder
    , inpterpretedParameters :: [Builder]
    }




newtype Parameter (name :: Symbol) (chType :: Type) =
  MkParameter
    { renderedParameter :: Builder
    }


mkParameter ::
  forall name chType
  .
  ( KnownSymbol name
  , ToQueryPart chType
  ) =>
  chType -> Parameter name chType
mkParameter chType =
  MkParameter
    { renderedParameter = (BS.byteString . BS8.pack . symbolVal @name) Proxy <> "=" <> toQueryPart chType
    }


{- |
Takes evaluated View and renders it

>>> let {param1="param1=['1']"; param2="param2=['2']"}

>>> renderView MkView{viewName="viewExample", inpterpretedParameters=[]}
"viewExample"

>>> renderView MkView{viewName="viewExample2", inpterpretedParameters=[param1]}
"viewExample2(param1=['1'])"

>>> renderView MkView{viewName="viewExample3", inpterpretedParameters=[param1, param2]}
"viewExample3(param2=['2'], param1=['1'])"
-}
renderView :: View name columns parameters -> Builder
renderView (MkView{viewName, inpterpretedParameters}) = viewName <> renderTableParameters inpterpretedParameters


renderTableParameters :: [Builder] -> Builder
renderTableParameters (parameter:ps) = "(" <> foldr (\p1 p2 -> p1 <> ", " <> p2) parameter ps <> ")"
renderTableParameters []             = ""

data PList (ps :: [Type]) where
  PNil :: PList '[]
  (:#) :: (p ~ Parameter chName chType, ToParameterList ps) => p -> PList ps -> PList (p ': ps)
infixr 5 :#

class ToParameterList (params :: [Type]) where
  toParameterList :: PList params -> [Builder]

instance ToParameterList '[] where
  toParameterList PNil = []

instance
  ( p ~ Parameter chName chType
  , ToParameterList ps
  ) => ToParameterList (p ': ps)
  where
  toParameterList (MkParameter{renderedParameter} :# ps) = renderedParameter  : toParameterList ps

instance
  ( KnownSymbol name
  , ToParameterList params
  ) => InterpretableTable (View name columns params)
  where
  type TableInterpreter (View name columns params) = PList params -> View name columns '[]
  interpretTable params =
    MkView
      { viewName = (BS.byteString . BS8.pack . symbolVal @name) Proxy
      , inpterpretedParameters = toParameterList params
      }








-- * Columns

-- ** HasColumns helper class

data Columns (columns :: [Type])

class HasColumns hasColumns where
  type GetColumns hasColumns :: [Type]

instance HasColumns (View name columns params) where
  type GetColumns (View _ columns _) = columns

instance HasColumns (Table name columns) where
  type GetColumns (Table _ columns) = columns

instance HasColumns (Columns columns) where
  type GetColumns (Columns columns) = columns




-- ** Column declaration

{- |
Column declaration

Examples:

@
type MyColumn = Column "myColumn" ChString
type MyColumn = Column "myColumn" ChString -> Alias
type MyColumn = Column "myColumn" ChString -> Default
@
-}
data Column (name :: Symbol) (columnType :: Type)

instance
  ( IsChType columnType
  , KnownSymbol name
  , KnownSymbol (ToChTypeName columnType)
  ) => CompiledColumn (Column name columnType)
  where
  type GetColumnName (Column name columnType) = name
  renderColumnName = (stringUtf8 . symbolVal @name) Proxy

  type GetColumnType (Column name columnType) = columnType
  renderColumnType = (stringUtf8 . symbolVal @(ToChTypeName columnType)) Proxy

  type WritableColumn (Column _ _) = Nothing

  type WriteOptionalColumn (Column name columnType) = IsWriteOptional columnType




-- ** Columns properties

{- |
Column that refers to another column.

Can be only readed.

Example:

@
type MyColumn = Column "myColumn" ChString -> Alias
@
-}
data Alias

instance
  CompiledColumn (Column name columnType)
  =>
  CompiledColumn (Column name columnType -> Alias)
  where
  type GetColumnName (Column name columnType -> Alias) = GetColumnName (Column name columnType)
  renderColumnName = renderColumnName @(Column name columnType)

  type GetColumnType (Column name columnType -> Alias) = GetColumnType (Column name columnType)
  renderColumnType = renderColumnType @(Column name columnType)

  type WritableColumn (Column name columnType -> Alias) =
    Just
      (    'Text "You are trying insert into Alias column \"" :<>: 'Text name :<>: 'Text "\""
      :$$: 'Text "You can't do this. Read about Alias columns"
      )

  type WriteOptionalColumn (Column name columnType -> Alias) = False


{- |
Column which value could be evaluated when it's not mentioned.

Not required for writing.

Example:

@
type MyColumn = Column "myColumn" ChString -> Default
@
-}
data Default

instance
  CompiledColumn (Column name columnType)
  =>
  CompiledColumn (Column name columnType -> Default)
  where
  type GetColumnName (Column name columnType -> Default) = GetColumnName (Column name columnType)
  renderColumnName = renderColumnName @(Column name columnType)

  type GetColumnType (Column name columnType -> Default) = GetColumnType (Column name columnType)
  renderColumnType = renderColumnType @(Column name columnType)

  type WritableColumn (Column name columnType -> Default) = Nothing

  type WriteOptionalColumn (Column name columnType -> Default) = True




-- ** Compiler

class
  IsChType (GetColumnType columnDescription)
  =>
  CompiledColumn columnDescription where
  type GetColumnName columnDescription :: Symbol
  renderColumnName :: Builder

  type GetColumnType columnDescription :: Type
  renderColumnType :: Builder

  type WritableColumn    columnDescription :: Maybe ErrorMessage
  type WriteOptionalColumn columnDescription :: Bool<|MERGE_RESOLUTION|>--- conflicted
+++ resolved
@@ -73,36 +73,6 @@
 data Table
   (name :: Symbol)
   (columns :: [Type])
-<<<<<<< HEAD
-  = MkTable
-  { renderedTableName :: Builder
-  }
-
-type family GetTableColumns table :: Type where
-  GetTableColumns (Table name columns) = Columns columns
-
-instance
-  ( KnownSymbol name
-  ) => InterpretableTable (Table name columns)
-  where
-
-  type TableInterpreter (Table name columns) = Table name columns
-  interpretTable = MkTable{renderedTableName = (BS.byteString . BS8.pack . symbolVal) (Proxy @name)}
-
-
-{- |
-Takes evaluated Table and renders it
-
->>> renderTable MkTable{renderedTableName="myTableName"}
-"myTableName"
-
->>> renderTable MkTable{renderedTableName="\"space seperated name\""}
-"\"space seperated name\""
--}
-renderTable :: Table name columns -> Builder
-renderTable (MkTable{renderedTableName}) = renderedTableName
-=======
->>>>>>> 76f5a858
 
 
 
