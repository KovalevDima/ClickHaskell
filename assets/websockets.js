const ctx = document.getElementById('visitsChart').getContext('2d');
let chartData = {
    labels: [],
    datasets: [{ label: 'Visitors', data: [], backgroundColor: '#121212' }]
};

const visitsChart = new Chart(ctx, {
    type: 'bar',
    data: chartData,
    options: {
      
      scales: {
        x: {
          title: {
            display: true,
            text: "Hours"
          },
        },
        y: { beginAtZero: true }
      }
    }
});

function formatHour(posixTime) {
    const date = new Date(posixTime * 1000);
<<<<<<< HEAD
    return `${date.getHours()}`;
=======
    return `${date.getHours()}`.padStart(2, '0');
>>>>>>> 9193e97c
}

const socket = new WebSocket(`${window.location.protocol === 'https:' ? 'wss' : 'ws'}://${location.host}`);

socket.onopen = () => console.log('WebSocket connected');

socket.onmessage = event => {
    const data = JSON.parse(event.data);
    if (data.history) {
        chartData.labels = data.history.map(item => formatHour(item.hour));
        chartData.datasets[0].data = data.history.map(item => item.visits);
    } else if (data.realtime) {
        const formattedHour = formatHour(data.realtime.hour);
        const index = chartData.labels.indexOf(formattedHour);
        if (index !== -1) {
            chartData.datasets[0].data[index] = data.realtime.visits;
        }
    }
    visitsChart.update();
};

socket.onerror = error => console.error('WebSocket error:', error);
socket.onclose = () => console.log('WebSocket closed');<|MERGE_RESOLUTION|>--- conflicted
+++ resolved
@@ -23,11 +23,7 @@
 
 function formatHour(posixTime) {
     const date = new Date(posixTime * 1000);
-<<<<<<< HEAD
-    return `${date.getHours()}`;
-=======
     return `${date.getHours()}`.padStart(2, '0');
->>>>>>> 9193e97c
 }
 
 const socket = new WebSocket(`${window.location.protocol === 'https:' ? 'wss' : 'ws'}://${location.host}`);
